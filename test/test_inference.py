--- conflicted
+++ resolved
@@ -4,15 +4,10 @@
 from unittest import TestCase
 
 import numpy as np
-<<<<<<< HEAD
+import pandas as pd
 from dnutils import out
 
-from jpt import SymbolicVariable, JPT, NumericVariable, SymbolicType
-=======
-import pandas as pd
-
-from jpt import SymbolicVariable, JPT, NumericVariable, infer_from_dataframe
->>>>>>> 0dca2bc4
+from jpt import SymbolicVariable, JPT, NumericVariable, infer_from_dataframe, SymbolicType
 from jpt.base.intervals import ContinuousSet, RealSet, EXC, INC
 from jpt.distributions import Bool, Numeric
 from jpt.trees import MPEState, MPESolver
@@ -80,7 +75,25 @@
         self.assertAlmostEqual(r1, 1 - r2, places=10)
 
 
-<<<<<<< HEAD
+class JPTInferenceInteger(unittest.TestCase):
+
+    def test_infer_integers_only(self):
+        '''Inference with Integer variables only'''
+        # Arrange
+        data = pd.DataFrame(np.array([list(range(-10, 10))]).T, columns=["X"])
+        variables = infer_from_dataframe(data, scale_numeric_types=False)
+        jpt = JPT(variables, min_samples_leaf=.1)
+        jpt.fit(data)
+        q = jpt.bind(X=[-1, 1])
+        # Act
+        result = jpt.infer(q)
+        # Assert
+        self.assertAlmostEqual(
+            .15,
+            result,
+            places=13
+        )
+
 class MPESolverTest(TestCase):
 
     GAUSSIAN = None
@@ -105,24 +118,4 @@
         )
         for mpe in mpe.solve(10):
             out(mpe)
-        dist1.plot(view=True)
-=======
-class JPTInferenceInteger(unittest.TestCase):
-
-    def test_infer_integers_only(self):
-        '''Inference with Integer variables only'''
-        # Arrange
-        data = pd.DataFrame(np.array([list(range(-10, 10))]).T, columns=["X"])
-        variables = infer_from_dataframe(data, scale_numeric_types=False)
-        jpt = JPT(variables, min_samples_leaf=.1)
-        jpt.fit(data)
-        q = jpt.bind(X=[-1, 1])
-        # Act
-        result = jpt.infer(q)
-        # Assert
-        self.assertAlmostEqual(
-            .15,
-            result,
-            places=13
-        )
->>>>>>> 0dca2bc4
+        dist1.plot(view=True)
--- conflicted
+++ resolved
@@ -15,9 +15,10 @@
     from jpt.base.intervals import __module__
 except ModuleNotFoundError:
     import pyximport
+
     pyximport.install()
 finally:
-    from jpt.base.intervals import ContinuousSet, INC, EXC, EMPTY, RealSet, chop, R, _EMPTYSET,  _INFTY
+    from jpt.base.intervals import ContinuousSet, INC, EXC, EMPTY, RealSet, chop, R, _EMPTYSET, _INFTY
 
 
 class UtilsTest(unittest.TestCase):
@@ -173,7 +174,7 @@
 
     # ------------------------------------------------------------------------------------------------------------------
 
-    @data(']0, 0[',)
+    @data(']0, 0[', )
     def test_emptyness(self, s):
         self.assertTrue(ContinuousSet.parse(s).isempty(),
                         msg='%s is not recognized empty.' % s)
@@ -580,7 +581,7 @@
         r = i.xmirror()
         # Assert
         self.assertEqual(t, r)
-        self.assertEqual(r.min , -i.max)
+        self.assertEqual(r.min, -i.max)
         self.assertEqual(r.max, -i.min)
 
     def test_round(self):
@@ -595,8 +596,6 @@
             ContinuousSet(0.12, 5.68, INC, EXC),
             i_
         )
-
-
 
 
 @ddt
@@ -829,15 +828,6 @@
             s_
         )
 
-<<<<<<< HEAD
-    @data(
-        R, '[0,1]', '(-inf,-1)', '[0,inf]'
-    )
-    def test_any_point(self, i):
-        i = ifstr(i, ContinuousSet.parse)
-        p = i.any_point()
-        self.assertTrue(i.contains_value(p))
-=======
     def test_round(self):
         # Arrange
         i = RealSet([
@@ -856,7 +846,14 @@
             ]),
             i_
         )
->>>>>>> 0dca2bc4
+
+    @data(
+        R, '[0,1]', '(-inf,-1)', '[0,inf]'
+    )
+    def test_any_point(self, i):
+        i = ifstr(i, ContinuousSet.parse)
+        p = i.any_point()
+        self.assertTrue(i.contains_value(p))
 
 
 class ContinuousSetOperatorTest(TestCase):
@@ -892,4 +889,4 @@
         diff = i1 - i2
 
         # Assert
-        self.assertEqual(RealSet(['[0, 1[', ']2,3]']), diff)
+        self.assertEqual(RealSet(['[0, 1[', ']2,3]']), diff)
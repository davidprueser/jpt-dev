import gc
import json
import pickle
from unittest import TestCase

from dnutils import out

from jpt.trees import JPT
from jpt.variables import NumericVariable, VariableMap
<<<<<<< HEAD
import numpy as np
from jpt.base.intervals import ContinuousSet as Interval, EXC, INC, R, ContinuousSet
=======
from jpt.base.intervals import ContinuousSet as Interval, EXC, INC, R, ContinuousSet

>>>>>>> aa123004

class JPTTest(TestCase):

    def setUp(self) -> None:
        with open('resources/gaussian_100.dat', 'rb') as f:
            self.data = pickle.load(f)

    def test_hyperparameter_serialization(self):
        '''Serialization with complete hyperparameters without training'''
        x = NumericVariable('X')
        y = NumericVariable('Y')
        variable_dependencies = VariableMap([(x, [x, y]), (y, [x])])
        jpt = JPT(variables=[x, y],
                  targets=[x, y],
                  min_samples_leaf=.1,
                  min_impurity_improvement=0.1,
                  max_leaves=100,
                  max_depth=10,
                  variable_dependencies=variable_dependencies)

        jpt_ = JPT.from_json(json.loads(json.dumps(jpt.to_json())))
        self.assertEqual(jpt, jpt_)

    def test_serialization(self):
        '''(de)serialization of JPTs with training'''
        var = NumericVariable('X')
        jpt = JPT([var], min_samples_leaf=.1)
        jpt.learn(self.data.reshape(-1, 1))

        # pprint(jpt.to_json())

        self.assertIsNone(jpt.root.parent)
        jpt_ = JPT.from_json(json.loads(json.dumps(jpt.to_json())))
        self.assertEqual(jpt, jpt_)

    def test_pickle(self):
        '''(de)serialization of JPTs using pickle'''
        var = NumericVariable('X')
        jpt = JPT([var], min_samples_leaf=.1)
        jpt.learn(self.data.reshape(-1, 1))
        jpt_ = pickle.loads(pickle.dumps(jpt))
        self.assertEqual(jpt, jpt_)

    def learn(self):
        trees = []
        for _ in range(1000):
            out(_)
            var = NumericVariable('X')
            jpt = JPT([var], min_samples_leaf=.1)
            jpt.learn(self.data.reshape(-1, 1))
            trees.append(jpt)
        return trees

    def test_likelihood(self):
        var = NumericVariable('X')
        jpt = JPT([var], min_samples_leaf=.1)
        jpt.learn(self.data.reshape(-1, 1))
        probs = jpt.likelihood(self.data.reshape(-1, 1))

    def test_conditional_jpt_hard_evidence(self):
        x = NumericVariable('X')
        y = NumericVariable('Y')
        jpt = JPT(variables=[x, y],
                  min_samples_leaf=.05,)
        jpt.learn(self.data.reshape(-1, 2))
<<<<<<< HEAD
        ct = jpt.conditional_jpt(VariableMap(zip([x], [0.5])), keep_evidence=True)
=======
        evidence = VariableMap()
        evidence[x] = 0.5
        ct = jpt.conditional_jpt(evidence, keep_evidence=True)
        self.assertEqual(len(ct.leaves), 2)
>>>>>>> aa123004

    def test_conditional_jpt_soft_evidence(self):
        x = NumericVariable('X')
        y = NumericVariable('Y')
        jpt = JPT(variables=[x, y],
                  min_samples_leaf=.05, )
        evidence = VariableMap()
        evidence[y] = ContinuousSet(0.2, 0.5)
        jpt.learn(self.data.reshape(-1, 2))

        ct = jpt.conditional_jpt(evidence, keep_evidence=True)
<<<<<<< HEAD
        ct.plot()

    def test_marginal(self):
        x = NumericVariable('X')
        y = NumericVariable('Y')
        jpt = JPT(variables=[x, y],
                  min_samples_leaf=.05, )
        jpt.learn(self.data.reshape(-1, 2))
        marginal = jpt.marginal_tree([x])
        print(marginal)
=======
        r = jpt.expectation([x], evidence)
        r_ = ct.expectation([x], VariableMap())
        self.assertAlmostEqual(r[x].result, r_[x].result, delta=0.01)
>>>>>>> aa123004
<|MERGE_RESOLUTION|>--- conflicted
+++ resolved
@@ -7,13 +7,8 @@
 
 from jpt.trees import JPT
 from jpt.variables import NumericVariable, VariableMap
-<<<<<<< HEAD
-import numpy as np
-from jpt.base.intervals import ContinuousSet as Interval, EXC, INC, R, ContinuousSet
-=======
 from jpt.base.intervals import ContinuousSet as Interval, EXC, INC, R, ContinuousSet
 
->>>>>>> aa123004
 
 class JPTTest(TestCase):
 
@@ -79,14 +74,10 @@
         jpt = JPT(variables=[x, y],
                   min_samples_leaf=.05,)
         jpt.learn(self.data.reshape(-1, 2))
-<<<<<<< HEAD
-        ct = jpt.conditional_jpt(VariableMap(zip([x], [0.5])), keep_evidence=True)
-=======
         evidence = VariableMap()
         evidence[x] = 0.5
         ct = jpt.conditional_jpt(evidence, keep_evidence=True)
         self.assertEqual(len(ct.leaves), 2)
->>>>>>> aa123004
 
     def test_conditional_jpt_soft_evidence(self):
         x = NumericVariable('X')
@@ -98,19 +89,6 @@
         jpt.learn(self.data.reshape(-1, 2))
 
         ct = jpt.conditional_jpt(evidence, keep_evidence=True)
-<<<<<<< HEAD
-        ct.plot()
-
-    def test_marginal(self):
-        x = NumericVariable('X')
-        y = NumericVariable('Y')
-        jpt = JPT(variables=[x, y],
-                  min_samples_leaf=.05, )
-        jpt.learn(self.data.reshape(-1, 2))
-        marginal = jpt.marginal_tree([x])
-        print(marginal)
-=======
         r = jpt.expectation([x], evidence)
         r_ = ct.expectation([x], VariableMap())
-        self.assertAlmostEqual(r[x].result, r_[x].result, delta=0.01)
->>>>>>> aa123004
+        self.assertAlmostEqual(r[x].result, r_[x].result, delta=0.01)
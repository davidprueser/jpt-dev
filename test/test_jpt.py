--- conflicted
+++ resolved
@@ -137,14 +137,12 @@
         marginals = cjpt.independent_marginals()
         self.assertEqual(marginals["Arson"].p(evidence["Arson"]), 1.)
 
-<<<<<<< HEAD
-=======
     def test_parameter_count(self):
         var = NumericVariable('X')
         jpt = JPT([var], min_samples_leaf=.1)
         jpt.learn(self.data.reshape(-1, 1))
         self.assertEqual(126, jpt.number_of_parameters())
->>>>>>> 902054f9
+
 
 class TestCasePosteriorNumeric(TestCase):
 

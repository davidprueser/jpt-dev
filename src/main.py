--- conflicted
+++ resolved
@@ -1,227 +1,12 @@
 import pyximport
-from matplotlib import pyplot as plt
-
-from examples import tourism, quantile, restaurant, neems, alarm, muesli
-
 pyximport.install()
 
-<<<<<<< HEAD
-from dnutils import out, first
-from jpt.learning.distributions import Bool, Numeric, HistogramType, SymbolicType
-from jpt.base.intervals import ContinuousSet as Interval
-from jpt.trees import JPT
-from jpt.variables import Variable, SymbolicVariable, NumericVariable
-from jpt.base.quantiles import Quantiles
+from examples import tourism, quantile, restaurant, neems, alarm, muesli, regression
 
 
-class Conditional:
-
-    def __init__(self, typ, conditionals):
-        self.type = typ
-        self.conditionals = conditionals
-        self.p = {}
-
-    def __getitem__(self, values):
-        if not iterable(values):
-            values = (values,)
-        return self.p[tuple(values)]
-
-    def __setitem__(self, evidence, dist):
-        if not iterable(evidence):
-            evidence = (evidence,)
-        self.p[evidence] = dist
-
-    def sample(self, evidence, n):
-        if not iterable(evidence):
-            evidence = (evidence,)
-        return self.p[tuple(evidence)].sample(n)
-
-    def sample_one(self, evidence):
-        if not iterable(evidence):
-            evidence = (evidence,)
-        return self.p[tuple(evidence)].sample_one()
-
-
-def restaurant():
-    # declare variable types
-    PatronsType = SymbolicType('Patrons', ['Some', 'Full', 'None'])
-    PriceType = SymbolicType('Price', ['$', '$$', '$$$'])
-    FoodType = SymbolicType('Food', ['French', 'Thai', 'Burger', 'Italian'])
-    WaitEstType = SymbolicType('WaitEstimate', ['0--10', '10--30', '30--60', '>60'])
-
-    # create variables
-    al = SymbolicVariable('Alternatives', Bool)
-    ba = SymbolicVariable('Bar', Bool)
-    fr = SymbolicVariable('Friday', Bool)
-    hu = SymbolicVariable('Hungry', Bool)
-    pa = SymbolicVariable('Patrons', PatronsType)
-    pr = SymbolicVariable('Price', PriceType)
-    ra = SymbolicVariable('Rain', Bool)
-    re = SymbolicVariable('Reservation', Bool)
-    fo = SymbolicVariable('Food', FoodType)
-    we = SymbolicVariable('WaitEstimate', WaitEstType)
-    wa = SymbolicVariable('WillWait', Bool)
-
-    # define probs
-    numsamples = 500
-    data = [[al.dist(6/12.).sample_one_label(),
-             ba.dist(6/12.).sample_one_label(),
-             fr.dist(5/12.).sample_one_label(),
-             hu.dist(7/12.).sample_one_label(),
-             pa.dist([4/12., 6/12., 2/12.]).sample_one_label(),
-             pr.dist([7/12., 2/12., 3/12.]).sample_one_label(),
-             ra.dist(4/12.).sample_one_label(),
-             re.dist(5/12.).sample_one_label(),
-             fo.dist([2/12., 4/12., 4/12., 2/12.]).sample_one_label(),
-             we.dist([6/12., 2/12., 2/12., 2/12.]).sample_one_label(),
-             wa.dist(.5).sample_one_label()] for _ in range(numsamples)]
-
-    variables = [al, ba, fr, hu, pa, pr, ra, re, fo, we, wa]
-    jpt = JPT(variables, name='Restaurant', min_samples_leaf=30, min_impurity_improvement=0)
-    jpt.learn(data)
-    out(jpt)
-    jpt.plot(plotvars=variables, view=True)
-    # candidates = jpt.apply({ba: True, re: False})
-    q = {ba: True, re: False}
-    e = {ra: False}
-    res = jpt.infer(q, e)
-    out(f'P({",".join([f"{k.name}={v}" for k, v in q.items()])}{" | " if e else ""}'
-        f'{",".join([f"{k.name}={v}" for k, v in e.items()])}) = {res.result}')
-    print(res.explain())
-
-
-def restaurantsample():
-    import pandas as pd
-    d = pd.read_csv(os.path.join('../', 'examples', 'data', 'restaurant.csv'))
-
-    # declare variable types
-    PatronsType = SymbolicType('Patrons', ['Some', 'Full', 'None'])
-    PriceType = SymbolicType('Price', ['$', '$$', '$$$'])
-    FoodType = SymbolicType('Food', ['French', 'Thai', 'Burger', 'Italian'])
-    WaitEstType = SymbolicType('WaitEstimate', ['0--10', '10--30', '30--60', '>60'])
-
-    # create variables
-    al = SymbolicVariable('Alternatives', Bool)
-    ba = SymbolicVariable('Bar', Bool)
-    fr = SymbolicVariable('Friday', Bool)
-    hu = SymbolicVariable('Hungry', Bool)
-    pa = SymbolicVariable('Patrons', PatronsType)
-    pr = SymbolicVariable('Price', PriceType)
-    ra = SymbolicVariable('Rain', Bool)
-    re = SymbolicVariable('Reservation', Bool)
-    fo = SymbolicVariable('Food', FoodType)
-    we = SymbolicVariable('WaitEstimate', WaitEstType)
-    wa = SymbolicVariable('WillWait', Bool)
-
-    variables = [pa, hu, fo, fr, al, ba, pr, ra, re, we, wa]
-
-    def rec(vars, vals):
-        if not vars:
-            return [v[1] for v in vals]
-
-        d = hilfsfunktion(vars[0], vals)
-        sample = wchoice(vars[0].domain.labels, d)
-        return rec(vars[1:], vals+[(vars[0], sample)])
-
-    def hilfsfunktion(var, vals):
-        d_ = d
-        for v, val in vals:
-            d_ = d_[d_[v.name] == val]
-
-        dist = [len(d_[d_[var.name] == l])/len(d_) for l in var.domain.labels]
-        return dist
-
-    data = [rec(variables, []) for _ in range(500)]
-
-    jpt = JPT(variables, name='Restaurant', min_samples_leaf=30, min_impurity_improvement=0)
-    jpt.learn(rows=data)
-    out(jpt)
-    jpt.plot(plotvars=variables, view=True)
-    # candidates = jpt.apply({ba: True, re: False})
-    q = {ba: True, re: False}
-    e = {ra: False}
-    res = jpt.infer(q, e)
-    out(f'P({",".join([f"{k.name}={v}" for k, v in q.items()])}{" | " if e else ""}'
-        f'{",".join([f"{k.name}={v}" for k, v in e.items()])}) = {res.result}')
-    print(res.explain())
-
-
-def alarm():
-
-    E = SymbolicVariable('Earthquake', Bool)  # .02
-    B = SymbolicVariable('Burglary', Bool)  # Bool(.01)
-    A = SymbolicVariable('Alarm', Bool)
-    M = SymbolicVariable('MaryCalls', Bool)
-    J = SymbolicVariable('JohnCalls', Bool)
-
-    A_ = Conditional(Bool, [E.domain, B.domain])
-    A_[True, True] = Bool(.95)
-    A_[True, False] = Bool(.94)
-    A_[False, True] = Bool(.29)
-    A_[False, False] = Bool(.001)
-
-    M_ = Conditional(Bool, [A])
-    M_[True] = Bool(.7)
-    M_[False] = Bool(.01)
-
-    J_ = Conditional(Bool, [A])
-    J_[True] = Bool(.9)
-    J_[False] = Bool(.05)
-
-    c = 0.
-    t = 10
-    for i in range(t):
-
-        # Construct the CSV for learning
-        data = []
-        for i in range(10000):
-            e = E.dist(.2).sample_one()
-            b = B.dist(.1).sample_one()
-            a = A_.sample_one([e, b])
-            m = M_.sample_one(a)
-            j = J_.sample_one(a)
-
-            data.append([e, b, a, m, j])
-
-        # sample check
-        out('Probabilities as determined by sampled data')
-        d = np.array(data).T
-        for var, x in zip([E, B, A, M, J], d):
-            unique, counts = np.unique(x, return_counts=True)
-            out(var.name, list(zip(unique, counts, counts/sum(counts))))
-
-        tree = JPT(variables=[E, B, A, M, J], name='Alarm', min_impurity_improvement=0)
-        tree.learn(data)
-        # tree.sklearn_tree()
-        # tree.plot(plotvars=[E, B, A, M, J])
-        # conditional
-        # q = {A: True}
-        # e = {E: False, B: True}
-
-        # joint
-        # q = {A: True, E: False, B: True}
-        # e = {}
-
-        # diagnostic
-        q = {A: True}
-        e = {M: True}
-
-        c += tree.infer(q, e).result
-
-    # tree = JPT(variables=[E, B, A, M, J], name='Alarm', min_impurity_improvement=0)
-    # tree.learn(data)
-    # out(tree)
-    res = tree.infer(q, e)
-    print(res.explain())
-
-    # print_stopwatches()
-    # print('AVG', c/t)
-    tree.plot()
-=======
 from dnutils import out
 from jpt.learning.distributions import Bool, HistogramType
 from jpt.variables import Variable
->>>>>>> 87c5c975
 
 
 def test_merge():
@@ -272,194 +57,19 @@
     print(repr(Bool()))
 
 
-<<<<<<< HEAD
-def test_muesli():
-    f = os.path.join('../' 'examples', 'data', 'human_muesli.pkl')
-
-    data = []
-    with open(f, 'rb') as fi:
-        data = np.array(pickle.load(fi))
-    data_ = np.array(sorted([float(x) for x in data.T[0]]))
-
-    quantiles = Quantiles(data_, epsilon=.0001)
-    cdf_ = quantiles.cdf()
-    d = Numeric(cdf=cdf_)
-
-    interval = Interval(-2.05, -2.0)
-    p = d.p(interval)
-    out('query', interval, p)
-
-    print(d.cdf.pfmt())
-    d.plot(name='Müsli Beispiel', view=True)
-
-
-def muesli_tree():
-    # f = os.path.join('../' 'examples', 'data', 'human_muesli.pkl')
-
-    data = []
-    # with open(f, 'rb') as fi:
-    #     data = pickle.load(fi)
-    data = pd.read_pickle('../examples/data/human_muesli.dat')
-    # unique, counts = np.unique(data[2], return_counts=True)
-    print(data)
-    ObjectType = SymbolicType('ObjectType', data['Class'].unique())
-
-    x = NumericVariable('X', Numeric)
-    y = NumericVariable('Y', Numeric)
-    o = SymbolicVariable('Object', ObjectType)
-
-    jpt = JPT([x, y, o], name="Müslitree", min_samples_leaf=5)
-    jpt.learn(columns=data.values.T)
-
-    for clazz in data['Class'].unique():
-        print(jpt.infer(query={o: clazz}, evidence={x: [.9, None], y: [None, .45]}))
-
-    for clazz in data['Class'].unique():
-        for exp in jpt.expectation([x, y], evidence={o: clazz}, confidence_level=.1):
-            print(exp)
-
-    # plotting vars does not really make sense here as all leaf-cdfs of numeric vars are only piecewise linear fcts
-    # --> only for testing
-    jpt.plot(plotvars=[x, y, o])
-
-    # q = {o: ("BowlLarge_Bdvg", "JaNougatBits_UE0O"), x: [.812, .827]}
-    # r = jpt.reverse(q)
-    # out('Query:', q, 'result:', pprint.pformat(r))
-
-
-def picklemuesli():
-    f = os.path.join('../' 'examples', 'data', 'human_muesli.pkl')
-
-    data = []
-    with open(f, 'rb') as fi:
-        data = np.array(pickle.load(fi))
-
-    transformed = []
-    for c in data.T:
-        try:
-            transformed.append(np.array(c, dtype=float))
-        except:
-            transformed.append(np.array(c))
-
-    with open(f, 'wb+') as fi:
-        pickle.dump(transformed, fi)
-
-
-def tourism():
-    df = pd.read_csv('../examples/data/tourism.csv')
-    df['Price'] *= 2000
-    df['DoY'] *= 710
-
-    DestinationType = SymbolicType('DestinationType', df['Destination'].unique())
-    PersonaType = SymbolicType('PersonaType', df['Persona'].unique())
-
-    price = NumericVariable('Price', Numeric)
-    t = NumericVariable('Time', Numeric, haze=.1)
-    d = SymbolicVariable('Destination', DestinationType)
-    p = SymbolicVariable('Persona', PersonaType)
-
-    jpt = JPT(variables=[price, t, d, p], name="Tourism", min_samples_leaf=15)
-    # out(df.values.T)
-    jpt.learn(columns=df.values.T[1:])
-
-    for clazz in df['Destination'].unique():
-        print(jpt.infer(query={d: clazz}, evidence={t: 300}))
-        for exp in jpt.expectation([t, price], evidence={d: clazz}, confidence_level=.95):
-            print(exp)
-    for persona in df['Persona'].unique():
-        for exp in jpt.expectation([t, price], evidence={p: persona}, confidence_level=.95):
-            print(exp)
-    jpt.plot()  # plotvars=[price, t]
-
-
-def regression():
-
-    def f(x):
-        """The function to predict."""
-        return x * np.sin(x)
-
-    # ----------------------------------------------------------------------
-    #  First the noiseless case
-    POINTS = 1000
-    X = np.atleast_2d(np.random.uniform(0, 10.0, size=int(POINTS / 2))).T
-    X = np.vstack((np.atleast_2d(np.random.uniform(-20, 0.0, size=int(POINTS / 2))).T, X))
-    X = X.astype(np.float32)
-
-    # Observations
-    y = f(X).ravel()
-
-    dy = 1.5 + .5 * np.random.random(y.shape)
-    noise = np.random.normal(0, dy)
-    y += noise
-    y = y.astype(np.float32)
-
-    # Mesh the input space for evaluations of the real function, the prediction and
-    # its MSE
-    xx = np.atleast_2d(np.linspace(-25, 20, 500)).T
-    xx = xx.astype(np.float32)
-
-    varx = NumericVariable('x', Numeric)
-    vary = NumericVariable('y', Numeric)
-
-    jpt = JPT(variables=[varx, vary], min_samples_leaf=10)
-    jpt.learn(columns=[X.ravel(), y])
-
-    my_predictions = [first(jpt.expectation([vary], evidence={varx: x_})) for x_ in xx.ravel()]
-    y_pred_ = [p.result for p in my_predictions]
-    y_lower_ = [p.lower for p in my_predictions]
-    y_upper_ = [p.upper for p in my_predictions]
-
-
-    # Plot the function, the prediction and the 90% confidence interval based on
-    # the MSE
-    fig = plt.figure()
-    plt.plot(xx, f(xx), 'g:', label=u'$f(x) = x\,\sin(x)$')
-    plt.plot(X, y, '.', color='gray', markersize=5, label=u'Observations')
-    plt.plot(xx, y_pred_, 'm-', label=u'My Prediction')
-    plt.plot(xx, y_lower_, 'y--')
-    plt.plot(xx, y_upper_, 'y--')
-    # plt.plot(xx, mytree.regressor.predict(xx), 'b-')
-    # plt.fill(np.concatenate([xx, xx[::-1]]),
-    #          np.concatenate([y_upper_, y_lower_[::-1]]),
-    #          alpha=.5, fc='y', ec='None', label='my 90% prediction interval')
-    # plt.plot(xx, y_pred, 'r-', label=u'Prediction')
-    # plt.plot(xx, y_upper, 'k-')
-    # plt.plot(xx, y_lower, 'k-')
-    # plt.fill(np.concatenate([xx, xx[::-1]]),
-    #          np.concatenate([y_upper, y_lower[::-1]]),
-    #          alpha=.5, fc='b', ec='None', label='90% prediction interval')
-    # mytree.draw('bla')
-    plt.xlabel('$x$')
-    plt.ylabel('$f(x)$')
-    plt.ylim(-10, 20)
-    plt.legend(loc='upper left')
-    plt.show()
-
-
-=======
->>>>>>> 87c5c975
 def main(*args):
 
     # test_merge()
     # test_dists()
-<<<<<<< HEAD
-    # restaurant()  # for bools and strings
-    # test_muesli()
-    # muesli_tree()  # for numerics and strings
-    # picklemuesli()
-    # alarm()  # for bools
-    # tourism()
-    regression()
-=======
 
     # call imported examples
-    alarm.main()
+    # alarm.main()
+    regression.main()
     # muesli.main()
     # neems.main()
     # quantile.main()
     # restaurant.main()
     # tourism.main()
->>>>>>> 87c5c975
 
 
 # Press the green button in the gutter to run the script.

import heapq
import logging
import numbers
import os
from _csv import register_dialect, QUOTE_NONNUMERIC
from csv import Dialect

import math
from typing import Callable, Iterable, Any, Tuple, Set, List, Union, Dict

import numpy as np
import arff
import csv

from functools import reduce

from matplotlib import pyplot as plt
from matplotlib.backends.backend_pdf import PdfPages
from numpy import iterable

from dnutils import ifnone, ifnot

try:
    from .intervals import __module__
except ModuleNotFoundError:
    import pyximport
    pyximport.install()
finally:
    from .intervals import ContinuousSet


# ----------------------------------------------------------------------------------------------------------------------
# Type definitions

Symbol = Union[str, int]
Collections = (list, set, tuple)


# ----------------------------------------------------------------------------------------------------------------------

def pairwise(seq: Iterable[Any]) -> Iterable[Tuple[Any, Any]]:
    '''Iterate over all consecutive pairs in ``seq``.'''
    for e in seq:
        if 'prev' in locals():
            yield prev, e
        prev = e


# ----------------------------------------------------------------------------------------------------------------------

class Conditional:

    def __init__(self, typ, conditionals):
        self.type = typ
        self.conditionals = conditionals
        self.p = {}

    def __getitem__(self, values):
        if not iterable(values):
            values = (values,)
        return self.p[tuple(values)]

    def __setitem__(self, evidence, dist):
        if not iterable(evidence):
            evidence = (evidence,)
        self.p[evidence] = dist

    def sample(self, evidence, n):
        if not iterable(evidence):
            evidence = (evidence,)
        return self.p[tuple(evidence)].sample(n)

    def sample_one(self, evidence):
        if not iterable(evidence):
            evidence = (evidence,)
        return self.p[tuple(evidence)].sample_one()


def mapstr(seq: Iterable, fmt: Callable = None, limit: int = None, ellipse: str = '...'):
    '''
    Convert the sequence ``seq`` into a list of strings by applying ``str`` to each of its elements.

    If a ``limit`` is passed, the resulting list of strings will be truncated to ``limit`` elements at
    most, and an additional three dots "..." in the middle.

    ``fmt`` is an optional formating function that is applied to every sequence element,
    defaulting to the ``str`` builtin function, if ``None``.
    '''
    fmt = ifnone(fmt, str)
    result = [fmt(e) for e in seq]
    if not limit or limit >= len(seq):
        return result
    return result[:max(limit // 2, 1)] + [ellipse] + result[len(result) - limit // 2:]


def setstr(seq: Iterable, fmt: Callable = None, limit: int = None, sep: str = ', '):
    '''
    Return a string representing the given sequence ``seq`` as a set.

    If a ``limit`` is passed, the resulting list of strings will be truncated to ``limit`` elements at
    most, and an additional three dots "..." in the middle.

    ``fmt`` is an optional formating function that is applied to every sequence element,
    defaulting to the ``str`` builtin function, if ``None``.

    ``sep`` specifies the separator character to be used, defaulting to the comma.
    '''
    return sep.join(mapstr(seq, fmt=fmt, limit=limit))


def setstr_int(intset: Set[int], sep_inner: str = '', sep_outer: str = ', ') -> str:
    '''
    Return a prettyfied string representing the given set of integers.

    Consecutive numbers (e.g. 0, 1, 2) will be collapsed into a range representation "0...2".

    :param intset:      the set of integers to be formatted.
    :param sep_inner:   the separator character to be used for separating consecutive ("inner") numbers
    :param sep_outer:   the separator character to be used for separating non-consecutive ("outer") numbers
    '''
    elements = list(sorted(intset))
    chunks = []
    chunk = [elements[0]]
    for a, b in pairwise(elements):
        if b == a + 1:
            chunk.append(b)
        else:
            chunks.append(chunk)
            chunk = [b]
    chunks.append(chunk)
    chunks = [mapstr(c, limit=2, ellipse='...') for c in chunks]
    chunks = [
        sep_inner.join(c) if len(c) == 3 else sep_outer.join(c)
        for c in chunks
    ]
    return sep_outer.join([c for c in chunks])


def prod(it: Iterable[numbers.Number]):
    '''
    Compute the product of all elements in ``it``.
    '''
    return reduce(lambda x, y: x * y, it)


def none2nan(it: Iterable[numbers.Number]):
    '''
    Return a copy of the passed iterable ``it``, in which all occurrence
    of ``None`` have been replaced by ``np.nan``.
    '''
    return map(lambda x: ifnone(x, np.nan), it)


def to_json(obj):
    '''
    Recursively generate a JSON representation of the object ``obj``.

    Non-natively supported data types must provide a ``to_json()`` method that
    returns a representation that is in turn jsonifiable.
    '''
    if hasattr(obj, 'to_json'):
        return obj.to_json()
    if isinstance(obj, list):
        return [to_json(e) for e in obj]
    elif isinstance(obj, dict):
        return {str(k): to_json(v) for k, v in obj.items()}
    elif type(obj) is str or isinstance(obj, numbers.Number):
        return obj
    else:
        raise TypeError('Object of type %s is not jsonifiable.' % type(obj).__name__)
    return obj


def format_path(path, **kwargs):
    '''
    Returns a readable string representation of a conjunction of variable assignments,
    given by the dictionary ``path``. The ``kwargs`` are passed to the jpt.variables.Variable.str function to allow
    customized formatting.
    '''
    if 'fmt' not in kwargs:
        kwargs['fmt'] = 'logic'
    return ' ^ '.join([var.str(val, **kwargs) for var, val in path.items()])


# ----------------------------------------------------------------------------------------------------------------------
# Entropy calculation

def entropy(p):
    '''Compute the entropy of the multinomial probability distribution ``p``.
    :param p:   the probabilities
    :type p:    [float] or {str:float}
    :return:
    '''
    if isinstance(p, dict):
        p = list(p.values())
    return abs(-sum([0 if p_i == 0 else math.log(p_i, 2) * p_i for p_i in p]))


def max_entropy(n):
    '''Compute the maximal entropy that a multinomial random variable with ``n`` states can have,
    i.e. the entropy value assuming a uniform distribution over the values.
    :param n:
    :return:
    '''
    return entropy([1 / n for _ in range(n)])


def rel_entropy(p):
    '''Compute the entropy of the multinomial probability distribution ``p`` normalized
    by the maximal entropy that a multinomial distribution of the dimensionality of ``p``
    can have.
    :type p: distribution'''
    if len(p) == 1:
        return 0
    return entropy(p) / max_entropy(len(p))


# ----------------------------------------------------------------------------------------------------------------------
# Gini index


def gini(p):
    '''Compute the Gini impurity for the distribution ``p``.'''
    if isinstance(p, dict):
        p = list(p.values())
    return np.mean([p_i * (1 - p_i) for p_i in p])


# ----------------------------------------------------------------------------------------------------------------------


class ClassPropertyDescriptor(object):

    def __init__(self, fget, fset=None):
        self.fget = fget
        self.fset = fset

    def __get__(self, obj, klass=None):
        if klass is None:
            klass = type(obj)
        return self.fget.__get__(obj, klass)()

    def __set__(self, obj, value):
        if not self.fset:
            raise AttributeError("can't set attribute")
        type_ = type(obj)
        return self.fset.__get__(obj, type_)(value)

    def setter(self, func):
        if not isinstance(func, (classmethod, staticmethod)):
            func = classmethod(func)
        self.fset = func
        return self


def classproperty(func):
    '''
    This decorator allows to define class properties in the same way as normal object properties.

    https://stackoverflow.com/questions/5189699/how-to-make-a-class-property
    '''
    if not isinstance(func, (classmethod, staticmethod)):
        func = classmethod(func)

    return ClassPropertyDescriptor(func)


# ----------------------------------------------------------------------------------------------------------------------

def list2interval(l: List[int]) -> ContinuousSet:
    '''
    Converts a list representation of an interval to an instance of type
    '''
    lower, upper = l
    return ContinuousSet(
        np.NINF if lower in (np.NINF, -float('inf'), None, ...) else np.float64(lower),
        np.PINF if upper in (np.PINF, float('inf'), None, ...) else np.float64(upper)
    )


def list2set(values: List[Symbol]) -> Set[str]:
    """
    Convert a list to a set.
    """
    return set(values)


def list2intset(bounds: List[int]) -> Set[int]:
    '''
    Convert a 2-element list specifying a lower and an upper bound into a
    integer set containing the admissible values of the corresponding interval
    '''
    if not len(bounds) == 2:
        raise ValueError(
            'Argument list must have length 2, got length %d.' % len(bounds)
        )

    # if bounds[0] < cls.lmin or bounds[1] > cls.lmax:
    #     raise ValueError(
    #         f'Argument must be in [%d, %d].' % (cls.lmin, cls.lmax)
    #     )

    return set(range(bounds[0], bounds[1] + 1))


def normalized(
        dist: Union[List[numbers.Real], np.ndarray, Dict[Any,numbers.Real]],
        identity_on_zeros: bool = False,
        allow_neg: bool = False,
        zeros: float = .0
) -> Union[List[numbers.Real], np.ndarray, Dict[Any,numbers.Real]]:
    '''
    Returns a modification of ``seq`` in which all elements sum to 1, but keep their proportions.

    ``dist`` can be either a list or numpy array, or a dict mapping from random events
    of any type to their respective value.

    :param dist:   the values to be normalized
    :param identity_on_zeros: if all values in dist are zero, the input argument is returned unchanged.
                              If ``False``, an error is raised in the case that the distribution cannot be
                              normalized.
    :param allow_neg:  determines whether negative values are allowed. If ``True``, negative values will be treated
                       as positive values for the normalization, but will keep their sign in the output.
    :param zeros:  in [0,1], if ``zeros`` is a non-negative, non-zero float, all zeros in the distribution
                   will be set to that fraction of the smallest non-zero value in the distribuition.
                   This parameter can be used to artificially circumvent strict-0 values, which may be prohibitive
                   in some cases.
    '''
    if isinstance(dist, (list, np.ndarray)):
        dist_ = {i: p for i, p in enumerate(dist)}
    elif isinstance(dist, dict):
        dist_ = dict(dist)
    else:
        raise TypeError(
            'Illegal type of distribution: %s.' % type(dist).__name__
        )

    if not all(e >= 0 for e in dist_.values()) and not allow_neg:
        raise ValueError(
            'Negative elements not allowed: %s' % np.array(list(dist_.values()))
        )

    signs = {
        k: ifnot(np.sign(v), 1) for k, v in dist_.items()
    }

    retvals = {
        k: abs(v) for k, v in dist_.items()
    }

    while 1:
        z = sum(retvals.values())
        if not z:
            if not identity_on_zeros:
                raise ValueError('Not a proper distribution: %s' % dist)
            if not z and identity_on_zeros:
                return dist.copy()

        retvals = {
            k: v / z for k, v in retvals.items()
        }

        if zeros and min(retvals.values()) == 0:
            abs_min = min([v for v in retvals.values() if v > .0]) * zeros
            retvals = {
                k: ifnot(v, abs_min) for k, v in retvals.items()
            }
            continue

        result = {
            k: v * signs[k] for k, v in retvals.items()
        }
        if not isinstance(dist, dict):
            result = [
                result[e]for e in range(len(dist_))
            ]
        if isinstance(dist, np.ndarray):
            return np.array(result, dtype=dist.dtype)
        return result


class CSVDialect(Dialect):
    """Describe the usual properties of Excel-generated CSV files."""
    delimiter = ';'
    quotechar = '"'
    doublequote = True
    skipinitialspace = False
    lineterminator = '\r\n'
    quoting = QUOTE_NONNUMERIC

# excel:
#     delimiter = ','
#     quotechar = '"'
#     doublequote = True
#     skipinitialspace = False
#     lineterminator = '\r\n'
#     quoting = QUOTE_MINIMAL


register_dialect("csvdialect", CSVDialect)


def convert(k, v):
    v = ifnone(v, '')
    if k == 'transaction_dt':
        return str(v)
    try:
        v = int(v)
    except ValueError:
        try:
            v = float(v)
        except ValueError:
            v = str(v)
    return v


def arfftocsv(arffpath, csvpath):
    print(f'Loading arff file: {arffpath}\n')
    data = arff.load(open(arffpath, 'r'), encode_nominal=True)

    print(f'Writing to csv file: {csvpath}\n')
    with open(csvpath, 'w', newline='') as csvfile:
        fieldnames = [d[0] for d in data.get('attributes')]
        writer = csv.DictWriter(csvfile, dialect='csvdialect', fieldnames=fieldnames)
        writer.writeheader()

        for dp in data.get('data'):
            writer.writerow({k: convert(k, v) for k, v in zip(fieldnames, dp)})


def save_plot(fig,  directory, fname, fmt='pdf'):
    # save figure as PDF or PNG
    if fmt == 'pdf':
        logging.debug(
            f"Saving distributions plot to {os.path.join(directory, f'{fname}.pdf')}")
        with PdfPages(os.path.join(directory, f'{fname}.pdf')) as pdf:
            pdf.savefig(fig)
    else:
        logging.debug(
            f"Saving distributions plot to {os.path.join(directory, f'{fname}.png')}")
        plt.savefig(os.path.join(directory, f'{fname}.png'))


# ----------------------------------------------------------------------------------------------------------------------

def count(start: int = 0, inc: int = 1):
    value = start
    while 1:
        yield value
        value += inc


class Heap:
    '''
    Implementation of a heap wrapper inspired by

    https://stackoverflow.com/questions/8875706/heapq-with-custom-compare-predicate#8875823
    '''

    # ------------------------------------------------------------------------------------------------------------------

    class Iterator:

        def __init__(self, heap: 'Heap', reverse=False):
            self.heap = heap
            self._list_iterator = (reversed if reverse else iter)(self.heap._data)

        def __next__(self):
            return next(self._list_iterator)[2]

        def __iter__(self):
            return self

    # ------------------------------------------------------------------------------------------------------------------

    def __init__(
            self,
            data: Iterable[Any] = None,
            key: Callable = None,
            inc: int = 1
    ):
        self._key = ifnone(key, lambda x: x)
        self._index = 0
        self._inc = inc
        if data:
            self._data = [(self._key(item), i, item) for i, item in zip(count(0, self._inc), data)]
            self._index = len(self._data) * self._inc
            heapq.heapify(self._data)
        else:
            self._data = []

    def push(self, item):
        heapq.heappush(
            self._data,
            (self._key(item), self._index, item)
        )
        self._index += self._inc

    def pop(self):
        return heapq.heappop(self._data)[2]

    def __len__(self):
        return len(self._data)

<<<<<<< HEAD
    def __getitem__(self, item):
        return self._data[item][2]

=======
    def __getitem__(self, item: int):
        return self._data[item][2]

    def __delitem__(self, item: int):
        del self._data[item]

>>>>>>> 0dca2bc4
    def __bool__(self):
        return bool(self._data)

    def __repr__(self):
        return '<Heap %s>' % [item for _, _, item in self._data]

    def __iter__(self):
        return Heap.Iterator(self)

    def __reversed__(self):
<<<<<<< HEAD
        return Heap.Iterator(self, reverse=True)
=======
        return Heap.Iterator(self, reverse=True)

    def index(self, item: Any) -> int:
        for idx, (_, _, i) in enumerate(self._data):
            if i == item:
                return idx
        else:
            raise ValueError(
                'Item %s not found.' % item
            )
>>>>>>> 0dca2bc4
<|MERGE_RESOLUTION|>--- conflicted
+++ resolved
@@ -502,18 +502,12 @@
     def __len__(self):
         return len(self._data)
 
-<<<<<<< HEAD
-    def __getitem__(self, item):
-        return self._data[item][2]
-
-=======
     def __getitem__(self, item: int):
         return self._data[item][2]
 
     def __delitem__(self, item: int):
         del self._data[item]
 
->>>>>>> 0dca2bc4
     def __bool__(self):
         return bool(self._data)
 
@@ -524,9 +518,6 @@
         return Heap.Iterator(self)
 
     def __reversed__(self):
-<<<<<<< HEAD
-        return Heap.Iterator(self, reverse=True)
-=======
         return Heap.Iterator(self, reverse=True)
 
     def index(self, item: Any) -> int:
@@ -536,5 +527,4 @@
         else:
             raise ValueError(
                 'Item %s not found.' % item
-            )
->>>>>>> 0dca2bc4
+            )
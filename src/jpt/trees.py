--- conflicted
+++ resolved
@@ -21,11 +21,7 @@
 
 from .base.constants import plotstyle, orange, green
 from .base.errors import Unsatisfiability
-<<<<<<< HEAD
-from .base.utils import list2interval, format_path, normalized, Heap
-=======
-from .base.utils import list2interval, format_path, normalized, list2intset, list2set
->>>>>>> 0dca2bc4
+from .base.utils import list2interval, format_path, normalized, list2intset, list2set, Heap
 from .base.utils import prod, setstr_int
 from .distributions import Integer
 from .distributions import Multinomial, Numeric
@@ -1214,12 +1210,8 @@
 
     def mpe(
             self,
-<<<<<<< HEAD
-            evidence: Union[Dict[Union[Variable, str], Any], VariableAssignment] = None,
-=======
             evidence: Union[Dict[Union[Variable, str], Any],
             VariableAssignment] = None,
->>>>>>> 0dca2bc4
             fail_on_unsatisfiability: bool = True
     ) -> (List[LabelAssignment], float) or None:
         """
@@ -2205,15 +2197,6 @@
         ) if conditional_jpt.root is not None else 0
 
         if not probability_mass:
-<<<<<<< HEAD
-            raise Unsatisfiability(
-                'JPT is unsatisfiable (all %d leaves have '
-                '0 prior probability with evidence: %s)' % (
-                    len(self.leaves),
-                    format_path(evidence)
-                )
-            )
-=======
             # raise an error if wanted
             if fail_on_unsatisfiability:
                 raise Unsatisfiability(
@@ -2223,7 +2206,6 @@
             # return None if error is not wanted
             else:
                 return None
->>>>>>> 0dca2bc4
 
         # clean up not needed distributions and redistribute probability mass
         for leaf in conditional_jpt.leaves.values():

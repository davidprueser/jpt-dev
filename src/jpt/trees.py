--- conflicted
+++ resolved
@@ -11,7 +11,6 @@
 from operator import attrgetter
 from typing import Dict, List, Tuple, Any, Union, Iterable, Iterator, Optional
 
-import dnutils
 import numpy as np
 import pandas as pd
 from dnutils import first, ifnone, mapstr, err, fst, out, ifnot
@@ -32,13 +31,14 @@
     from .learning.impurity import __module__
 except ModuleNotFoundError:
     import pyximport
-
     pyximport.install()
 finally:
     from .base.intervals import ContinuousSet as Interval, EXC, INC, R, ContinuousSet, RealSet
     from .learning.impurity import Impurity
 
+
 style.use(plotstyle)
+
 
 # ----------------------------------------------------------------------------------------------------------------------
 # Global constants
@@ -523,7 +523,7 @@
         else:
             raise ValueError("Unknown Datatype for Conditional JPT, type is %s" % type(value))
 
-    def parallel_likelihood(self, queries: np.ndarray, dirac_scaling: float = 2., min_distances: VariableMap = None) \
+    def parallel_likelihood(self, queries: np.ndarray, dirac_scaling: float = 2.,  min_distances: VariableMap = None) \
             -> np.ndarray:
         """
         Calculate the probability of a (partial) query. Exploits the independence assumption
@@ -585,6 +585,7 @@
 
         # for every variable and distribution
         for variable, distribution in self.distributions.items():
+
             # calculate mpe of that distribution
             likelihood, explanation = distribution.mpe()
 
@@ -709,11 +710,7 @@
         """ Delete all parameters of this model (not the hyperparameters)"""
         self.innernodes.clear()
         self.leaves.clear()
-<<<<<<< HEAD
         self.priors = VariableMap(variables=self.variables) # .clear()
-=======
-        self.priors = VariableMap()  # .clear()
->>>>>>> 0da8f89b
         self.root = None
         self.c45queue.clear()
 
@@ -953,13 +950,14 @@
                     p_m *= leaf.distributions[var]._p(query_val)
                 p_q += p_m
 
+
         if p_e == 0:
             if fail_on_unsatisfiability:
                 raise ValueError('Query is unsatisfiable: P(%s) is 0.' % format_path(evidence))
             else:
                 return None
         else:
-            return p_q / p_e
+            return p_q/p_e
 
     # noinspection PyProtectedMember
     def posterior(self,
@@ -1044,6 +1042,7 @@
                 raise Unsatisfiability('Evidence %s is unsatisfiable.' % format_path(evidence),
                                        reasons=inconsistencies)
             return None
+
 
         for var, dists in distributions.items():
             if var.numeric:
@@ -1523,12 +1522,12 @@
                                                                 mapstr(set(self.variables) - set(self.targets)))))
         # build up tree
         self.c45queue.append((
-            _data,
-            0,
-            _data.shape[0],
-            None,
-            None,
-            0
+                _data,
+                0,
+                _data.shape[0],
+                None,
+                None,
+                0
         ))
         while self.c45queue:
             self.c45(*self.c45queue.popleft())
@@ -1602,6 +1601,7 @@
 
         # for all leaves
         for leaf in self.leaves.values():
+
             # calculate likelihood
             leaf_probabilities = leaf.parallel_likelihood(
                 queries,
@@ -1660,9 +1660,8 @@
             confs[l.idx] = conf
 
         # the candidates are the leaves that satisfy the confidence requirement (i.e. each free variable of a leaf must satisfy the requirement)
-        candidates = sorted(
-            [leafidx for leafidx, confs in confs.items() if all(c >= confidence for c in confs.values())],
-            key=lambda l: sum(confs[l].values()), reverse=True)
+        candidates = sorted([leafidx for leafidx, confs in confs.items() if all(c >= confidence for c in confs.values())],
+                            key=lambda l: sum(confs[l].values()), reverse=True)
 
         out('CANDIDATES in reverse', candidates)
 
@@ -1856,16 +1855,11 @@
         """
         return JPT.from_json(self.to_json())
 
-<<<<<<< HEAD
     def conditional_jpt(
             self,
-            evidence: VariableAssignment = LabelAssignment(),
+            evidence: Optional[VariableAssignment] = None,
             fail_on_unsatisfiability: bool = True
     ) -> 'JPT' or None:
-=======
-    def conditional_jpt(self, evidence: Optional[VariableAssignment] = None,
-                        fail_on_unsatisfiability: bool = True) -> 'JPT' or None:
->>>>>>> 0da8f89b
         """
         Apply evidence on a JPT and get a new JPT that represent P(x|evidence).
 
@@ -1937,7 +1931,6 @@
 
                 # if the nodes parent has children
                 if node.parent.children:
-<<<<<<< HEAD
 
                     # and the node has a child either
                     if isinstance(node, DecisionNode) and len(node.children) == 1:
@@ -1953,15 +1946,6 @@
 
                 # append the parent node the queue
                 fringe.append(node.parent)
-=======
-                    # delete this node from the parents children
-                    del node.parent.children[node.parent.children.index(node)]
-
-                # if the parent has no children
-                if not node.parent.children:
-                    # append the parent node the queue
-                    fringe.appendleft(node.parent)
->>>>>>> 0da8f89b
 
             # if the resulting model is empty
             if rm and node is conditional_jpt.root:
@@ -1971,7 +1955,6 @@
 
                 # raise an error if wanted
                 elif fail_on_unsatisfiability:
-                    conditional_jpt.plot(plotvars=['x'], view=True)
                     raise Unsatisfiability(
                         'Query is unsatisfiable: P(%s) is 0.' % format_path(evidence)
                     )

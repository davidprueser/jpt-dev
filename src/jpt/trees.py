--- conflicted
+++ resolved
@@ -343,13 +343,10 @@
             # (i.e. contains evicence variable with *correct* value or does not contain it at all)
             for var in set(evidence_.keys()):
                 evidence_val = evidence_[var]
-                # if var.numeric and var in leaf.path:
-                #     evidence_val = evidence_val.intersection(leaf.path[var])
-                if var.symbolic and var in leaf.path:
+                if var.numeric and var in leaf.path:
+                    evidence_val = evidence_val.intersection(leaf.path[var])
+                elif var.symbolic and var in leaf.path:
                     continue
-<<<<<<< HEAD
-                likelihood *= leaf.distributions[var].pdf.eval(evidence_val.lower) if evidence_val.size() == 1 else leaf.distributions[var]._p(evidence_val)
-=======
                 if var.numeric:
                     print(leaf.distributions[var].pdf.pfmt() + '=== [%s | %s]' % (evidence_val, leaf.distributions[var].pdf.eval(evidence_val)))
                     likelihood *= leaf.distributions[var].pdf.eval(evidence_val)
@@ -357,7 +354,6 @@
                     likelihood *= leaf.distributions[var]._p(evidence_val)
             likelihoods.append(likelihood)
             priors.append(leaf.prior)
->>>>>>> c046bcc0
 
             for var in variables:
                 evidence_val = evidence_.get(var)
@@ -416,13 +412,11 @@
 
         for var, dist in posteriors.dists.items():
             expectation = dist._expectation()
-            if np.isinf(expectation):
-                print(expectation, dist)
             result[var]._res = expectation
-            # if var.numeric:
-            #     exp_quantile = dist.cdf.eval(expectation)
-            #     result[var]._lower = dist.ppf.eval(max(0., (exp_quantile - conf_level / 2.)))
-            #     result[var]._upper = dist.ppf.eval(min(1., (exp_quantile + conf_level / 2.)))
+            if var.numeric:
+                exp_quantile = dist.cdf.eval(expectation)
+                result[var]._lower = dist.ppf.eval(max(0., (exp_quantile - conf_level / 2.)))
+                result[var]._upper = dist.ppf.eval(min(1., (exp_quantile + conf_level / 2.)))
 
         return list(result.values())
 
@@ -479,7 +473,6 @@
             if var.numeric:
                 if isinstance(lbl, numbers.Number):
                     val = var.domain.values[lbl]
-<<<<<<< HEAD
                     prior = self.priors[var.name]
                     quantile = prior.cdf.functions[max(1, min(len(prior.cdf) - 2,
                                                               prior.cdf.idx_at(val)))].eval(val)
@@ -496,13 +489,6 @@
                     #     out(prior.cdf.pfmt())
                     #     out(prior.ppf.pfmt())
                     #     stop(var, lbl, val, quantile, query_[var].lower, query_[var].upper)
-=======
-                    query_[var] = val
-                #     prior = self.priors[var.name]
-                #     quantile = prior.cdf.eval(val)
-                #     query_[var] = ContinuousSet(prior.ppf.eval(max(0, quantile - var.haze / 2)),
-                #                                 prior.ppf.eval(min(1, quantile + var.haze / 2)))
->>>>>>> c046bcc0
                 elif isinstance(lbl, ContinuousSet):
                     query_[var] = ContinuousSet(var.domain.values[lbl.lower],
                                                 var.domain.values[lbl.upper], lbl.left, lbl.right)

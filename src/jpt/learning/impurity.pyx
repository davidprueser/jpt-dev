--- conflicted
+++ resolved
@@ -1,5 +1,6 @@
 
 import numpy as np
+from dnutils import ifnone, out
 from dnutils.stats import stopwatch
 
 
@@ -33,6 +34,8 @@
             self.sq_sums_right = np.zeros(len(self.numeric_vars), dtype=np.float64)
             self.sq_sums_total = np.zeros(len(self.numeric_vars), dtype=np.float64)
 
+        self.gini_buffer = np.ndarray(shape=self.symbols_total.shape, dtype=np.float64)
+        self.gini_buffer2 = np.ndarray(shape=self.symbols_total.shape[1], dtype=np.float64)
         self.min_samples_leaf = tree.min_samples_leaf
 
     @property
@@ -81,20 +84,15 @@
         denom = 0
 
         data = self.data
-        denom = 0
-
-<<<<<<< HEAD
+
+        variances_total = [0]
         impurity_total = 0
 
-=======
-        variances_total = [0]
->>>>>>> a4d23237
         if self.numeric_vars:
             np.sum(data[self.indices, :][:, self.numeric_vars] ** 2, axis=0, out=self.sq_sums_total)
             np.sum(data[self.indices, :][:, self.numeric_vars], axis=0, out=self.sums_total)
             variances_total = (self.sq_sums_total - (self.sums_total ** 2 / n_samples)) / n_samples
             denom += 1
-<<<<<<< HEAD
             impurity_total += len(self.numeric_vars) * np.mean(variances_total)
 
         if self.symbolic_vars:
@@ -109,28 +107,7 @@
             gini_total = 0
         impurity_total /= (denom * len(self.variables))
         symbolic = 0
-
-=======
-
-        self.symbols_total[...] = 0
-        for sym, var in enumerate(self.symbolic_vars):
-            self.symbols_total[:self.symbols[sym], sym] = np.bincount(data[self.indices, var].astype(np.int32),
-                                                                      minlength=self.symbols[sym]).T
-
-        # with stopwatch('new'):
-        if self.symbolic_vars:
-            gini_total = self.gini_impurity(self.symbols_total, n_samples)
-            denom += 1
-        else:
-            gini_total = 0
-        impurity_total = (len(self.numeric_vars) * np.mean(variances_total) +
-                          len(self.symbolic_vars) * gini_total) / (denom * len(self.variables))
-        # out(impurity_total)
-        # out(self.indices)
-        # with stopwatch('old'):
-        #     gini_total_ = np.sum(4 / self.symbols * (1 - np.sum(self.symbols_total ** 2, axis=0) / n_samples ** 2)) / len(self.symbolic_vars)
         symbolic_idx = 0
->>>>>>> a4d23237
         for variable in self.numeric_vars + self.symbolic_vars:
             indices = tuple(sorted(self.indices, key=lambda i: data[i, variable]))
             symbolic = variable in self.symbolic_vars
@@ -151,12 +128,7 @@
                 self.symbols_left[...] = 0
                 self.symbols_right[...] = self.symbols_total
 
-<<<<<<< HEAD
             samples = np.zeros(shape=self.symbols_left.shape[0] if symbolic else 2)
-=======
-
-            samples = np.zeros(shape=self.symbols_left.shape[0])
->>>>>>> a4d23237
             impurity_improvement = 0
 
             for split_pos, sample in enumerate(indices):
@@ -195,6 +167,7 @@
 
                 if numeric:
                     impurity_improvement = 0
+                denom = 0
 
                 if self.numeric_vars:
                     variances_left = (self.sq_sums_left - self.sums_left ** 2
@@ -208,11 +181,7 @@
                                              / n_samples) / variances_total
 
                     avg_variance_improvement = np.mean(variance_improvements)
-<<<<<<< HEAD
-                    impurity_improvement += avg_variance_improvement if numeric else (np.mean(variances_left) * samples[int(data[sample, variable])] * len(self.numeric_vars) / (n_samples * len(self.variables)))
-=======
                     impurity_improvement += avg_variance_improvement if numeric else (np.mean(variances_left) * samples[int(pivot)] * len(self.numeric_vars) / (n_samples * len(self.variables)))
->>>>>>> a4d23237
 
                 if self.symbolic_vars:
                     if gini_total:
@@ -220,11 +189,7 @@
                         gini_right = self.gini_impurity(self.symbols_right, samples_right)
                         gini_improvement = (gini_total - (samples_left / n_samples * gini_left +
                                             samples_right / n_samples * gini_right)) / gini_total
-<<<<<<< HEAD
-                        impurity_improvement += gini_improvement if numeric else (gini_left * samples[int(data[sample, variable])] * len(self.symbolic_vars) / (n_samples * len(self.variables)))
-=======
                         impurity_improvement += gini_improvement if numeric else (gini_left * samples[int(pivot)] * len(self.symbolic_vars) / (n_samples * len(self.variables)))
->>>>>>> a4d23237
 
                 if symbolic:
                     self.symbols_left[...] = 0
@@ -236,11 +201,7 @@
                     if split_pos == n_samples - 1:
                         impurity_improvement /= denom
                         impurity_improvement = (impurity_total - impurity_improvement) / impurity_total
-<<<<<<< HEAD
-                        if not all(not samples[i] or samples[i] >= self.min_samples_leaf for i in range(self.symbols[symbolic-1])):
-=======
                         if not all(not samples[i] or samples[i] >= self.min_samples_leaf for i in range(self.symbols[symbolic_idx-1])):
->>>>>>> a4d23237
                             impurity_improvement = 0
                 else:
                     impurity_improvement /= denom

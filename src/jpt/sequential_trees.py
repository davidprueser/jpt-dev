<<<<<<< HEAD
from builtins import dict
from typing import List
=======
import datetime
from typing import List, Dict
>>>>>>> 2a8c6258

import numpy as np
import numpy.lib.stride_tricks

from fglib import graphs, nodes, rv, inference
import factorgraph
from dnutils import out, getlogger

from jpt import JPT
from jpt.variables import LabelAssignment, VariableAssignment, VariableMap, Variable


class SequentialJPT:

    logger = getlogger('/jpt/seq')

    def __init__(self, template_tree: JPT):
        self.template_tree: JPT = template_tree
        self.transition_model: np.array or None = None

    def fit(self, sequences: List[np.ndarray], timesteps: int = 2):
        """ Fits the transition and emission models. The emission model is fitted
         with respect to the variables in the next timestep, but it doesn't use them.

         @param sequences: The sequences to learn from
         @param timesteps: The timesteps to jointly model (minimum of 2 required) """

        # extract copies of variables for the expanded tree
        expanded_variables = [var.copy() for var in self.template_tree.variables]

        # keep track of which dimensions to include in the training process
        data_indices = list(range(len(expanded_variables)))

        # extract target indices from the
        if self.template_tree.targets:
            target_indices = [idx for idx, var in enumerate(self.template_tree.variables)
                              if var in self.template_tree.targets]
        else:
            target_indices = list(range(len(self.template_tree.variables)))

        # create variables for jointly modelled timesteps
        for timestep in range(1, timesteps):
            expanded_variables += [
                self._shift_variable_to_timestep(self.template_tree.variables[idx], timestep)
                for idx in target_indices
            ]

            # append targets to data index
            data_indices += [idx + timestep * len(self.template_tree.variables) for idx in target_indices]

        # create expanded tree
        expanded_template_tree = JPT(
            variables=expanded_variables,
            targets=expanded_variables[len(self.template_tree.variables):],
            min_samples_leaf=self.template_tree.min_samples_leaf,
            min_impurity_improvement=self.template_tree.min_impurity_improvement,
            max_leaves=self.template_tree.max_leaves,
            max_depth=self.template_tree.max_depth
        )

        # initialize data
        data = None

        # for every sequence
        for sequence in sequences:

            # unfold the timesteps such that they are expanded to jointly model all timesteps
            unfolded = np.lib.stride_tricks.sliding_window_view(sequence, (timesteps, ), axis=0)
            unfolded = unfolded.reshape((len(unfolded), len(self.template_tree.variables) * timesteps), order="F")

            unfolded = unfolded[:, data_indices]

            # append or set data
            if data is None:
                data = unfolded
            else:
                data = np.concatenate((data, unfolded), axis=0)

        # fit joint timesteps tree
        expanded_template_tree.learn(data=data)

        # create template tree from learnt joint tree
        self.template_tree.root = expanded_template_tree.root
        self.template_tree.innernodes = expanded_template_tree.innernodes
        for idx, leaf in expanded_template_tree.leaves.items():
            leaf.distributions = VariableMap([(v, d) for v, d in leaf.distributions.items()
                                             if v.name in self.template_tree.varnames.keys()])
            self.template_tree.leaves[idx] = leaf
        transition_data = None

        for sequence in sequences:

            # encode the samples to 'leaf space'
            encoded = self.template_tree.encode(sequence)

            # convert to 2 sizes sliding window
            transitions = numpy.lib.stride_tricks.sliding_window_view(encoded, (2,), axis=0)

            # concatenate transitions
            if transition_data is None:
                transition_data = transitions
            else:
                transition_data = np.concatenate((transition_data, transitions))

        # load number of leaves
        num_leaves = len(self.template_tree.leaves)

        # calculate factor values for transition model
        values = np.zeros((num_leaves, num_leaves))
        for idx, leaf_idx in enumerate(self.template_tree.leaves.keys()):
            for jdx, leaf_jdx in enumerate(self.template_tree.leaves.keys()):
                count = sum((transition_data[:, 0] == leaf_idx) & (transition_data[:, 1] == leaf_jdx))
                values[idx, jdx] = count/len(transition_data)

        self.transition_model = values

    def _shift_variable_to_timestep(self,
                                    variable: Variable,
                                    timestep: int = 1) -> Variable:
        """ Create a new variable where the name is shifted by +n and the domain remains the same.

        @param variable: The variable to shift
        @param timestep: timestep in the future, i.e. timestep >= 1
        """
        variable_ = variable.copy()
        variable_._name = "%s+%s" % (variable_.name, timestep)
        return variable_

    # def preprocess_sequence_map(self,
    #                             evidence: List[LabelAssignment],
    #                             allow_singular_values: bool = True):
    #     """ Preprocess a list of variable maps to be used in JPTs. """
    #     return [
    #         self.template_tree._preprocess_query(
    #             e,
    #             allow_singular_values=allow_singular_values
    #         ) for e in evidence
    #     ]

    def ground(self, evidence: List[VariableAssignment]) -> (factorgraph.Graph, List[JPT]):
        """Ground a factor graph where inference can be done. The factor graph is grounded with
        one variable for each timestep, one prior node as factor for each timestep and one factor node for each
        transition.

        @param evidence: A list of VariableMaps that describe evidence in the given timesteps.
        """
        evidence_ = []
        for e in evidence:
            if isinstance(e, LabelAssignment):
                e = e.value_assignment()
            evidence_.append(e)
        evidence = evidence_

        # create factorgraph
        factor_graph = factorgraph.Graph()

        # add variable nodes for timesteps
        timesteps = ["t%s" % t for t in range(len(evidence))]
        [factor_graph.rv(timestep, len(self.template_tree.leaves)) for timestep in timesteps]

        altered_jpts = []

        # for each transition
        for idx in range(len(evidence)-1):

            # get the variable names
            state_names = ["t%s" % idx, "t%s" % (idx+1)]

            # create factor with values from transition model
            factor_graph.factor(state_names, potential=self.transition_model)

        # create prior factors
        start = datetime.datetime.now()
        for timestep, e in zip(timesteps, evidence):
            # apply the evidence

            conditional_jpt = self.template_tree.conditional_jpt(e)
            self.logger.debug(
                'Conditional JPT from %s to %s nodes.' % (
                    len(self.template_tree.allnodes), len(conditional_jpt.allnodes)
                )
            )

            # append altered jpt
            altered_jpts.append(conditional_jpt)

            # create the prior distribution from the conditional tree
            prior = np.zeros((len(self.template_tree.leaves), ))

            # fill the distribution with the correct values
            for idx, leaf_idx in enumerate(self.template_tree.leaves.keys()):
                if leaf_idx in conditional_jpt.leaves.keys():
                    prior[idx] = conditional_jpt.leaves[leaf_idx].prior

            # create a factor from it
            factor_graph.factor([timestep], potential=prior)
        now = datetime.datetime.now()
        self.logger.debug(
            'Conditional jpt computation '
            '(length %s) took %s.' % (len(evidence), now - start)
        )

        return factor_graph, altered_jpts

<<<<<<< HEAD
    def ground_fglib(self, evidence: List[jpt.variables.VariableMap]) -> (graphs.FactorGraph, List[jpt.trees.JPT]):
=======
    def ground_fglib(self, evidence: List[VariableAssignment]) -> (factorgraph.Graph, List[JPT]):
>>>>>>> 2a8c6258
        """Ground a factor graph where inference can be done. The factor graph is grounded with
        one variable for each timestep, one prior node as factor for each timestep and one factor node for each
        transition.

        @param evidence: A list of VariableMaps that describe evidence in the given timesteps.
        """

        # create factorgraph
        factor_graph = graphs.FactorGraph()

        # add variable nodes for timesteps
        timesteps = ["t%s" % t for t in range(len(evidence))]
        fg_variables = [nodes.VNode(t, rv.Discrete) for t in timesteps]
        factor_graph.set_nodes(fg_variables)

        fg_factors = []

        # for each transition
        for idx in range(len(evidence)-1):

            # create factor with values from transition model
            current_factor = nodes.FNode("P(%s,%s)" % ("t%s" % idx, "t%s" % (idx+1)),
                                         rv.Discrete(self.transition_model, fg_variables[idx], fg_variables[idx+1]))
            factor_graph.set_node(current_factor)
            factor_graph.set_edge(fg_variables[idx], current_factor)
            factor_graph.set_edge(fg_variables[idx+1], current_factor)

        altered_jpts = []

        # create prior factors
        for fg_variable, e in zip(fg_variables, evidence):

            # apply the evidence
            conditional_jpt = self.template_tree.conditional_jpt(e)

            # append altered jpt
            altered_jpts.append(conditional_jpt)

            # create the prior distribution from the conditional tree
            prior = np.zeros((len(self.template_tree.leaves), ))

            # fill the distribution with the correct values
            for idx, leaf_idx in enumerate(self.template_tree.leaves.keys()):
                if leaf_idx in conditional_jpt.leaves.keys():
                    prior[idx] = conditional_jpt.leaves[leaf_idx].prior

            # create a factor from it
            current_factor = nodes.FNode("P(%s)" % str(fg_variable), rv.Discrete(prior, fg_variable))
            factor_graph.set_node(current_factor)
            factor_graph.set_edge(fg_variable, current_factor)

        return factor_graph, altered_jpts

    def mpe(self, evidence):
        raise NotImplementedError("Not yet implemented")

    def probability(self, query, evidence) -> float:
        """
        Calculate the probability of sequence 'query' given sequence 'evidence'.

        @param query: The question
        @param evidence: The evidence
        @return: probability (float)
        """
        raise NotImplementedError("Not yet implemented")

<<<<<<< HEAD
    def posterior(self, evidence: List[jpt.variables.VariableMap]) -> List[jpt.trees.JPT]:
        """
        :param evidence:
        :return:
        """
        from fglib import utils
        # preprocess evidence
        evidence = self.preprocess_sequence_map(evidence)

        # ground factor graph
        factor_graph, altered_jpts = self.ground_fglib(evidence)

        # create result list
        result = []

        # Run belief propagation
        latent_distribution = []
        for v_node in factor_graph.get_vnodes():
            belief = inference.belief_propagation(graph=factor_graph, query_node=v_node)
            latent_distribution.append(belief)

        # transform trees
        for distribution, tree in zip(latent_distribution, altered_jpts):
            prior = dict(zip(self.template_tree.leaves.keys(), distribution.pmf))
            adjusted_tree = tree.multiply_by_leaf_prior(prior)
            result.append(adjusted_tree)

        return result

    def independent_marginals(self, evidence: List[jpt.variables.VariableMap]) -> List[jpt.trees.JPT]:
=======
    def independent_marginals(self, evidence: List[LabelAssignment or Dict]) -> List[JPT]:
>>>>>>> 2a8c6258
        """ Return the independent marginal distributions of all variables in this sequence along all
        timesteps.

        @param evidence: The evidence observed in every timesteps. The length of this list determines the length
            of the whole sequence
        """
        # preprocess evidence
        evidence_ = []
        for e in evidence:
            if e is None or isinstance(e, dict):
                e = self.template_tree.bind(e, allow_singular_values=True)
            if isinstance(e, LabelAssignment):
                e = e.value_assignment()
            evidence_.append(e)

        self.logger.debug('Evidence sequence preproceessing finished.')

        # ground factor graph
        start = datetime.datetime.now()
        factor_graph, altered_jpts = self.ground(evidence_)
        now = datetime.datetime.now()
        self.logger.debug(
            'Grounding of conditional JPT sequence '
            '(length %s) took %s.' % (len(evidence_), now - start)
        )

        # create result list
        result = []

        # Run (loopy) belief propagation (LBP)
        start = datetime.datetime.now()
        iters, converged = factor_graph.lbp(max_iters=100, progress=True)
        latent_distribution = factor_graph.rv_marginals()
        now = datetime.datetime.now()
        self.logger.debug(
            'Leaf prior computations '
            '(length %s) took %s.' % (len(evidence_), now - start)
        )

        # transform trees
        for ((name, distribution), tree) in zip(sorted(latent_distribution, key=lambda x: x[0].name), altered_jpts):
            prior = dict(zip(self.template_tree.leaves.keys(), distribution))
            adjusted_tree = tree.multiply_by_leaf_prior(prior)
            result.append(adjusted_tree)

        self.logger.debug('Independent marginals computation finished.')
        return result

    def expectation(self,
                    variables: List[List[jpt.variables.Variable]],
                    evidence: List[jpt.variables.VariableAssignment],
                    confidence_level: float = None,
                    fail_on_unsatisfiability: bool = True) -> List[jpt.variables.VariableMap]:
        """
        :param variables:
        :param evidence:
        :param confidence_level:
        :param fail_on_unsatisfiability:
        :return:
        """
        posteriors = self.posterior(evidence=evidence)

        final = []
        for idx, dist in enumerate(posteriors):
            final.append(dist.expectation(variables=variables[idx],
                                          evidence=evidence[idx],
                                          confidence_level=confidence_level,
                                          fail_on_unsatisfiability=fail_on_unsatisfiability))

        return final

    def likelihood(self):
        raise NotImplementedError("Not yet implemented")

    def to_json(self):
        return {
            "template_tree": self.template_tree.to_json(),
            "transition_model": self.transition_model.tolist()
        }

    @staticmethod
    def from_json(data):
        template_tree = JPT.from_json(data["template_tree"])
        result = SequentialJPT(template_tree)
        result.transition_model = np.array(data["transition_model"])
        return result<|MERGE_RESOLUTION|>--- conflicted
+++ resolved
@@ -1,15 +1,9 @@
-<<<<<<< HEAD
-from builtins import dict
-from typing import List
-=======
 import datetime
 from typing import List, Dict
->>>>>>> 2a8c6258
 
 import numpy as np
 import numpy.lib.stride_tricks
-
-from fglib import graphs, nodes, rv, inference
+import fglib
 import factorgraph
 from dnutils import out, getlogger
 
@@ -209,11 +203,7 @@
 
         return factor_graph, altered_jpts
 
-<<<<<<< HEAD
-    def ground_fglib(self, evidence: List[jpt.variables.VariableMap]) -> (graphs.FactorGraph, List[jpt.trees.JPT]):
-=======
     def ground_fglib(self, evidence: List[VariableAssignment]) -> (factorgraph.Graph, List[JPT]):
->>>>>>> 2a8c6258
         """Ground a factor graph where inference can be done. The factor graph is grounded with
         one variable for each timestep, one prior node as factor for each timestep and one factor node for each
         transition.
@@ -222,29 +212,25 @@
         """
 
         # create factorgraph
-        factor_graph = graphs.FactorGraph()
+        factor_graph = fglib.graphs.FactorGraph()
 
         # add variable nodes for timesteps
         timesteps = ["t%s" % t for t in range(len(evidence))]
-        fg_variables = [nodes.VNode(t, rv.Discrete) for t in timesteps]
-        factor_graph.set_nodes(fg_variables)
-
-        fg_factors = []
+        fg_variables = [fglib.rv.Discrete()]
+
+        altered_jpts = []
 
         # for each transition
         for idx in range(len(evidence)-1):
 
+            # get the variable names
+            state_names = ["t%s" % idx, "t%s" % (idx+1)]
+
             # create factor with values from transition model
-            current_factor = nodes.FNode("P(%s,%s)" % ("t%s" % idx, "t%s" % (idx+1)),
-                                         rv.Discrete(self.transition_model, fg_variables[idx], fg_variables[idx+1]))
-            factor_graph.set_node(current_factor)
-            factor_graph.set_edge(fg_variables[idx], current_factor)
-            factor_graph.set_edge(fg_variables[idx+1], current_factor)
-
-        altered_jpts = []
+            factor_graph.factor(state_names, potential=self.transition_model)
 
         # create prior factors
-        for fg_variable, e in zip(fg_variables, evidence):
+        for timestep, e in zip(timesteps, evidence):
 
             # apply the evidence
             conditional_jpt = self.template_tree.conditional_jpt(e)
@@ -261,9 +247,7 @@
                     prior[idx] = conditional_jpt.leaves[leaf_idx].prior
 
             # create a factor from it
-            current_factor = nodes.FNode("P(%s)" % str(fg_variable), rv.Discrete(prior, fg_variable))
-            factor_graph.set_node(current_factor)
-            factor_graph.set_edge(fg_variable, current_factor)
+            factor_graph.factor([timestep], potential=prior)
 
         return factor_graph, altered_jpts
 
@@ -280,40 +264,7 @@
         """
         raise NotImplementedError("Not yet implemented")
 
-<<<<<<< HEAD
-    def posterior(self, evidence: List[jpt.variables.VariableMap]) -> List[jpt.trees.JPT]:
-        """
-        :param evidence:
-        :return:
-        """
-        from fglib import utils
-        # preprocess evidence
-        evidence = self.preprocess_sequence_map(evidence)
-
-        # ground factor graph
-        factor_graph, altered_jpts = self.ground_fglib(evidence)
-
-        # create result list
-        result = []
-
-        # Run belief propagation
-        latent_distribution = []
-        for v_node in factor_graph.get_vnodes():
-            belief = inference.belief_propagation(graph=factor_graph, query_node=v_node)
-            latent_distribution.append(belief)
-
-        # transform trees
-        for distribution, tree in zip(latent_distribution, altered_jpts):
-            prior = dict(zip(self.template_tree.leaves.keys(), distribution.pmf))
-            adjusted_tree = tree.multiply_by_leaf_prior(prior)
-            result.append(adjusted_tree)
-
-        return result
-
-    def independent_marginals(self, evidence: List[jpt.variables.VariableMap]) -> List[jpt.trees.JPT]:
-=======
     def independent_marginals(self, evidence: List[LabelAssignment or Dict]) -> List[JPT]:
->>>>>>> 2a8c6258
         """ Return the independent marginal distributions of all variables in this sequence along all
         timesteps.
 
@@ -362,32 +313,6 @@
         self.logger.debug('Independent marginals computation finished.')
         return result
 
-    def expectation(self,
-                    variables: List[List[jpt.variables.Variable]],
-                    evidence: List[jpt.variables.VariableAssignment],
-                    confidence_level: float = None,
-                    fail_on_unsatisfiability: bool = True) -> List[jpt.variables.VariableMap]:
-        """
-        :param variables:
-        :param evidence:
-        :param confidence_level:
-        :param fail_on_unsatisfiability:
-        :return:
-        """
-        posteriors = self.posterior(evidence=evidence)
-
-        final = []
-        for idx, dist in enumerate(posteriors):
-            final.append(dist.expectation(variables=variables[idx],
-                                          evidence=evidence[idx],
-                                          confidence_level=confidence_level,
-                                          fail_on_unsatisfiability=fail_on_unsatisfiability))
-
-        return final
-
-    def likelihood(self):
-        raise NotImplementedError("Not yet implemented")
-
     def to_json(self):
         return {
             "template_tree": self.template_tree.to_json(),

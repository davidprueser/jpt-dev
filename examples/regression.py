import numpy as np
import pandas as pd

from matplotlib import pyplot as plt

from jpt.trees import JPT
from jpt.variables import NumericVariable, VariableMap


# ----------------------------------------------------------------------------------------------------------------------
# The function to predict


def f(x):
    return x * np.sin(x)

# ----------------------------------------------------------------------------------------------------------------------


def generate_data(func, x_lower, x_upper, n):
    '''
    Generate a ``DataFrame`` of ``n`` data samples with additive noise from the function ``func``.
    '''
    X = np.atleast_2d(np.random.uniform(-20, 0.0, size=int(n / 2))).T
    X = np.vstack((np.atleast_2d(np.random.uniform(0, 10.0, size=int(n / 2))).T, X))
    X = X.astype(np.float32)
    X = np.array(list(sorted(X)))

    # Observations
    y = func(X).ravel()

    # Add some noise
    dy = 1.5 + .5 * np.random.random(y.shape)
    y += np.random.normal(0, dy)
    y = y.astype(np.float32)

    return pd.DataFrame(data={'x': X.ravel(), 'y': y})


def main(visualize=True):
    plt.close()
    df = generate_data(f, -20, 10, 1000)

    # Mesh the input space for evaluations of the real function,
    # the prediction and its MSE
    xx = np.atleast_2d(np.linspace(-20, 15, 500)).astype(np.float32).T

    # Construct the predictive model
    varx = NumericVariable('x', blur=.05)
    vary = NumericVariable('y')

    # For discrimintive learning, uncomment the following line:
    jpt = JPT(variables=[varx, vary], targets=[vary], min_samples_leaf=.01)
    # For generative learning, uncomment the following line:
    # jpt = JPT(variables=[varx, vary], targets=[vary], min_samples_leaf=.01)

    jpt.learn(data=df)
    # jpt.plot(view=visualize)

    # Apply the JPT model
    confidence = .95

    my_predictions = [jpt.expectation([vary],
                                      evidence={varx: x_},  #  [x_ - .5, x_ + .5]
                                      confidence_level=confidence,
                                      fail_on_unsatisfiability=False) for x_ in xx.ravel()]
    y_pred_ = [(p[vary].result if p is not None else None) for p in my_predictions]
    y_lower_ = [(p[vary].lower if p is not None else None) for p in my_predictions]
    y_upper_ = [(p[vary].upper if p is not None else None) for p in my_predictions]

    # posterior = jpt.posterior([varx], {vary: 0})

    # Plot the function, the prediction and the 90% confidence interval based on the MSE
    plt.plot(xx, f(xx), color='black', linestyle=':', linewidth='2', label=r'$f(x) = x\,\sin(x)$')
    plt.plot(df['x'].values, df['y'].values, '.', color='gray', markersize=5, label='Training data')
    plt.plot(xx, y_pred_, 'm-', label='JPT Prediction', linewidth=2)
    plt.plot(xx, y_lower_, 'y--', label='%.1f%% Confidence bands' % (confidence * 100))
    plt.plot(xx, y_upper_, 'y--')
<<<<<<< HEAD
    # plt.plot(xx, posterior.distributions[varx].pdf.multi_eval(xx.ravel().astype(np.float64)), label='Posterior')
=======
    # plt.plot(xx, np.asarray(posterior.distributions[varx].pdf.multi_eval(xx.ravel().astype(np.float64))),
    #          label='Posterior')
    plt.plot(xx, np.array([jpt.pdf(VariableMap([(varx, x_), (vary, 0)])) for x_ in xx.ravel().astype(np.float64)]),
             label='Posterior')
>>>>>>> 11c1818c

    plt.xlabel('$x$')
    plt.ylabel('$f(x)$')
    plt.ylim(-10, 20)
    plt.xlim(-25, 15)
    plt.legend(loc='upper left')
    plt.title(r'2D Regression Example ($\vartheta=%.2f\%%$)' % (confidence * 100))
    plt.grid()
<<<<<<< HEAD
    plt.savefig("../../Documents/regression-95.pdf", format="pdf", bbox_inches="tight")
    plt.show()
=======
    if visualize:
        plt.show()
>>>>>>> 11c1818c


if __name__ == '__main__':
    main()<|MERGE_RESOLUTION|>--- conflicted
+++ resolved
@@ -76,14 +76,10 @@
     plt.plot(xx, y_pred_, 'm-', label='JPT Prediction', linewidth=2)
     plt.plot(xx, y_lower_, 'y--', label='%.1f%% Confidence bands' % (confidence * 100))
     plt.plot(xx, y_upper_, 'y--')
-<<<<<<< HEAD
-    # plt.plot(xx, posterior.distributions[varx].pdf.multi_eval(xx.ravel().astype(np.float64)), label='Posterior')
-=======
     # plt.plot(xx, np.asarray(posterior.distributions[varx].pdf.multi_eval(xx.ravel().astype(np.float64))),
     #          label='Posterior')
     plt.plot(xx, np.array([jpt.pdf(VariableMap([(varx, x_), (vary, 0)])) for x_ in xx.ravel().astype(np.float64)]),
              label='Posterior')
->>>>>>> 11c1818c
 
     plt.xlabel('$x$')
     plt.ylabel('$f(x)$')
@@ -92,13 +88,8 @@
     plt.legend(loc='upper left')
     plt.title(r'2D Regression Example ($\vartheta=%.2f\%%$)' % (confidence * 100))
     plt.grid()
-<<<<<<< HEAD
-    plt.savefig("../../Documents/regression-95.pdf", format="pdf", bbox_inches="tight")
-    plt.show()
-=======
     if visualize:
         plt.show()
->>>>>>> 11c1818c
 
 
 if __name__ == '__main__':

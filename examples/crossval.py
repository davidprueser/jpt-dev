import multiprocessing
import os
import pickle
from collections import defaultdict
from datetime import datetime
from itertools import chain
from multiprocessing import current_process
from pathlib import Path

import numpy as np
import pandas as pd
from matplotlib import pyplot as plt
from sklearn.metrics import f1_score, mean_absolute_error
from sklearn.model_selection import KFold
from sklearn.tree import DecisionTreeRegressor, DecisionTreeClassifier

import dnutils
from airlines_depdelay import preprocess_airline
from examples.regression import preprocess_regression
from jpt.trees import JPT

# globals
start = datetime.now()
<<<<<<< HEAD
timeformat = "%d.%m.%Y-%H:%M:%S"
homedir = '../tests/'
d = os.path.join(homedir, f'{start.strftime("%Y-%m-%d")}')
=======
timeformat = "%Y-%m-%d-%H:%M:%S"
d = os.path.join('/tmp', f'{start.strftime("%Y-%m-%d")}')
>>>>>>> 9d688bd8
prefix = f'{start.strftime(timeformat)}'
data = variables = kf = None
data_train = data_test = []
dataset = 'airline'
folds = 10

logger = dnutils.getlogger('/crossvalidation', level=dnutils.DEBUG)


def init_globals():
    global d, start, prefix, logger, logger, dataset
    d = os.path.join(homedir, f'{start.strftime("%Y-%m-%d")}-{dataset}')
    Path(d).mkdir(parents=True, exist_ok=True)
    prefix = f'{start.strftime(timeformat)}-{dataset}'
    dnutils.loggers({'/crossvalidation': dnutils.newlogger(dnutils.logs.console,
                                                    dnutils.logs.FileHandler(os.path.join(d, f'{start.strftime(timeformat)}-{dataset}-learning.log')),
                                                    level=dnutils.DEBUG)
                     })

    logger = dnutils.getlogger('/crossvalidation', level=dnutils.DEBUG)


def preprocess():
    global data, variables, dataset

    if dataset == 'airline':
        data, variables = preprocess_airline()
    elif dataset == 'regression':
        data, variables = preprocess_regression()
    else:
        data, variables = None, None

    # set variable value/code mappings for each symbolic variable
    catcols = data.select_dtypes(['object']).columns
    data[catcols] = data[catcols].astype('category')
    for col, var in zip(catcols, [v for v in variables if v.symbolic]):
        data[col] = data[col].cat.set_categories(var.domain.labels.values())


def discrtree(i, fld_idx):
    var = variables[i]
    logger.debug(f'Learning {"Decision" if var.symbolic else "Regression"} tree #{i} with target variable {var.name} for FOLD {fld_idx}')
    tgt = data_train[[var.name]]
    X = data_train[[v.name for v in variables if v != var]]

    # transform categorical features
    catcols = X.select_dtypes(['category']).columns
    X[catcols] = X[catcols].apply(lambda x: x.cat.codes)

    if var.numeric:
        t = DecisionTreeRegressor(min_samples_leaf=int(data_train.shape[0]*.01))

    else:
        t = DecisionTreeClassifier(min_samples_leaf=int(data_train.shape[0]*.01))

    logger.debug(f'Pickling tree {var.name} for FOLD {fld_idx}...')
    t.fit(X, tgt)
    with open(os.path.abspath(os.path.join(d, f'{prefix}-FOLD-{fld_idx}-{var.name}.pkl')), 'wb') as f:
        pickle.dump(t, f)


def fold(fld_idx, train_index, test_index, max_depth=8):
    # for each split, learn separate regression/decision trees for each variable of training set and JPT over
    # entire training set and then compare the results for queries using test set
    # for fld_idx, (train_index, test_index) in enumerate(kf.split(data)):
    logger.info(f'{"":=<100}\nFOLD {fld_idx}: Learning separate regression/decision trees for each variable...')
    global data_train, data_test
    data_train = data.iloc[train_index]
    data_test = data.iloc[test_index]
    data_test.to_pickle(os.path.join(d, f'{prefix}-FOLD-{fld_idx}-testdata.data'))

    # learn separate regression/decision trees for each variable simultaneously
    pool = multiprocessing.Pool()
    pool.starmap(discrtree, zip(range(len(variables)), [fld_idx] * len(variables)))
    pool.close()
    pool.join()

    # learn full JPT
    logger.debug(f'Learning full JPT over all variables for FOLD {fld_idx}...')
    jpt = JPT(variables=variables, min_samples_leaf=data_train.shape[0]*.01)
    jpt.learn(columns=data_train.values.T)
    jpt.save(os.path.join(d, f'{prefix}-FOLD-{fld_idx}-JPT.json'))
    jpt.plot(title=f'{prefix}-FOLD-{fld_idx}', directory=d, view=False)
    logger.debug(jpt)

    logger.info(f'FOLD {fld_idx}: done!\n{"":=<100}\n')


def crossval(max_depth=8):
    cfstart = datetime.now()
    logger.info(f'Start learning for {folds}-fold cross validation at {cfstart}')

    # create KFold splits over dataset
    global kf
    kf = KFold(n_splits=folds, shuffle=True)
    kf.get_n_splits(data)

    # run folds
    for idx, (train_index, test_index) in enumerate(kf.split(data)):
        fold(idx, train_index, test_index, max_depth=max_depth)

    logger.info(f'Learning of {folds}-fold cross validation took {datetime.now() - cfstart}')


def compare():
    global d, variables, folds

    cmpstart = datetime.now()
    logger.info(f'Start comparison of {folds}-fold cross validation at {cmpstart}')

    nsep = "\n"
    pool = multiprocessing.Pool()
    res_jpt, res_dec = zip(*pool.map(compare_, [(i, [v.to_json() for v in variables]) for i, _ in enumerate(variables)]))
    pool.close()
    pool.join()
    logger.debug(f'Crossvalidation results (error JPT | error DEC):\n{nsep.join(f"{v.name:<20}{j.accuracy():.3f} ({j.error():.3f}) | {d.accuracy():.3f} ({d.error():.3f})" for v, j, d in zip(variables, res_jpt, res_dec))}')

    # save crossvalidation results to file
    with open(os.path.join(d, f'{prefix}-Matrix-DEC.pkl'), 'wb') as f:
        pickle.dump(res_dec, f)

    with open(os.path.join(d, f'{prefix}-Matrix-JPT.pkl'), 'wb') as f:
        pickle.dump(res_jpt, f)

    # TODO remove (human-readable version of crossvalidation results; not used anywhere)
    with open(os.path.join(d, f'{prefix}-crossvalidation.csv'), 'w+') as f:
        f.write(f'Variable;JPTacc;JPTerr;DECacc;DECerr\n')
        f.write(nsep.join(f"{v.name};{j.accuracy()};{j.error()};{d.accuracy()};{d.error()}" for v, j, d in zip(variables, res_jpt, res_dec)))

    logger.info(f'Comparison of {folds}-fold cross validation took {datetime.now() - cmpstart}')


def compare_(args):
    p = current_process()
    compvaridx, json_var = args
    allvariables = [jv['name'] for jv in json_var]
    compvariable = allvariables[compvaridx]
    symbolic = json_var[compvaridx]['type'] == 'symbolic'

    em_jpt = EvaluationMatrix(compvariable, symbolic=symbolic)
    em_dec = EvaluationMatrix(compvariable, symbolic=symbolic)
    errors = 0.
    datapoints = 0.

    logger.debug(f'Comparing full JPT over all variables to separately learnt tree for variable {compvariable}...')
    for fld_idx in range(folds):
        # load test dataset for fold fld_idx
        testdata = pd.read_pickle(os.path.join(d, f'{prefix}-FOLD-{fld_idx}-testdata.data'))
        # testdata = testdata.sample(frac=1)
        datapoints += len(testdata)

        # create mappings for categorical variables; later to be used to translate variable values to codes for dec tree
        catcols = testdata.select_dtypes(['category']).columns
        mappings = {var: {c: i for i, c in enumerate(testdata[var].cat.categories)} for var in allvariables if var in catcols}

        # load JPT for fold fld_idx
        jpt = JPT.load(os.path.join(d, f'{prefix}-FOLD-{fld_idx}-JPT.json'))

        # load decision tree for fold fld_idx variable v
        with open(os.path.join(d, f'{prefix}-FOLD-{fld_idx}-{compvariable}.pkl'), 'rb') as f:
            dectree = pickle.load(f)

        # for each data point in the test dataset check results and store them
        for n, (index, row) in enumerate(testdata.iterrows()):
            if not n % 10000:
                logger.debug(f'Pool #{p._identity[0]} ({compvariable}) and FOLD {fld_idx} is now at data point {n}...')

            # ground truth
            var_gt = row[compvariable]

            # transform datapoints into expected formats for jpt.expectation and dectree.predict
            dp_jpt = {ri: val for ri, val in zip(row.index, row.values) if ri != compvariable}
            dp_dec = [(mappings[allvariables[colidx]][colval] if json_var[colidx]['type'] == 'symbolic' else colval) for colidx, (colval, var) in enumerate(zip(row.values, allvariables)) if compvaridx != colidx]  # translate variable value to code for dec tree

            jptexp = jpt.expectation([compvariable], dp_jpt, fail_on_unsatisfiability=False)
            if jptexp is None:
                errors += 1.
                logger.warning(f'Errors in Pool #{p._identity[0]} ({compvariable}, FOLD {fld_idx}): {errors} ({datapoints}) (unsatisfiable query: {dp_jpt})')
            else:
                em_jpt.update(fld_idx, var_gt, jptexp[0].result)
                em_dec.update(fld_idx, var_gt, dectree.predict([dp_dec])[0])

    with open(os.path.join(d, f'{prefix}-Matrix-JPT-{compvariable}.pkl'), 'wb') as f:
        pickle.dump(em_jpt, f)

    with open(os.path.join(d, f'{prefix}-Matrix-DEC-{compvariable}.pkl'), 'wb') as f:
        pickle.dump(em_dec, f)

    logger.error(f'FINAL NUMBER OF ERRORS FOR VARIABLE {compvariable}: {errors} in {datapoints} data points')
    logger.warning(f'res_jpt | res_dec: {em_jpt.accuracy()} | {em_dec.accuracy()}: Comparing datapoint { dp_jpt } in decision tree loaded from {prefix}-FOLD-{fld_idx}-{compvariable}.pkl and JPT from {prefix}{fld_idx}-JPT.json')
    return em_jpt, em_dec


def plot_confusion_matrix():
    x_pos = np.arange(len(variables))
    varnames = [v.name for v in variables]
    vartypes = [v.domain if v.numeric else None for v in variables]

    with open(os.path.join(d, f'{prefix}-Matrix-DEC.pkl'), 'rb') as f:
        matdec = pickle.load(f)
    decacc = [vt.values[m.accuracy()] if vt is not None else m.accuracy() for vt, m in zip(vartypes, matdec)]
    decerr = [vt.values[m.error()] if vt is not None else m.accuracy() for vt, m in zip(vartypes, matdec)]

    with open(os.path.join(d, f'{prefix}-Matrix-JPT.pkl'), 'rb') as f:
        matjpt = pickle.load(f)
    jptacc = [vt.values[j.accuracy()] if vt is not None else j.accuracy() for vt, j in zip(vartypes, matjpt)]
    jpterr = [vt.values[j.error()] if vt is not None else j.error() for vt, j in zip(vartypes, matjpt)]

    fig, ax = plt.subplots()
    # ax.bar(x_pos-0.1, jptacc, width=0.2, yerr=[0]*len(variables), align='center', alpha=0.5, ecolor='black', color='orange', capsize=10, label='JPT')
    # ax.bar(x_pos+0.1, decacc, width=0.2, yerr=[0]*len(variables), align='center', alpha=0.5, ecolor='black', color='cornflowerblue', capsize=10, label='DEC')
    ax.bar(x_pos-0.1, jptacc, width=0.2, yerr=jpterr, align='center', alpha=0.5, ecolor='black', color='orange', capsize=10, label='JPT')
    ax.bar(x_pos+0.1, decacc, width=0.2, yerr=decerr, align='center', alpha=0.5, ecolor='black', color='cornflowerblue', capsize=10, label='DEC')
    ax.set_ylabel('MSE/f1_score')
    ax.set_xticks(x_pos)
    ax.set_xticklabels(varnames)
    ax.set_title('DEC VS JPT')
    ax.yaxis.grid(True)
    ax.legend()

    # Save the figure and show
    plt.tight_layout()
    plt.xticks(rotation=-45)
    plt.savefig(os.path.join(d, f'{prefix}-crossvalidation.svg'))
    plt.savefig(os.path.join(d, f'{prefix}-crossvalidation.png'))
    plt.show()


class EvaluationMatrix:
    def __init__(self, varname, symbolic=False):
        self.varname = varname
        self.symbolic = symbolic
        self.res = defaultdict(list)

    def update(self, fld, ground_truth, prediction):
        self.res[fld].append(tuple([ground_truth, prediction]))

    def accuracy(self):
        res = list(chain(*self.res.values()))
        if self.symbolic:
            return f1_score(list(zip(*res))[0], list(zip(*res))[1], average='macro')
        else:
            return mean_absolute_error(list(zip(*res))[0], list(zip(*res))[1])  # identical result

    def error(self):
        if self.symbolic:
            return np.std([f1_score(list(zip(*_res))[0], list(zip(*_res))[1], average='macro') for _res in self.res.values()])
        else:
            return np.std([mean_absolute_error(list(zip(*_res))[0], list(zip(*_res))[1]) for _res in self.res.values()])


if __name__ == '__main__':
<<<<<<< HEAD
    dataset = 'airline'
    homedir = '../tests/'
=======
    dataset = 'regression'
>>>>>>> 9d688bd8
    ovstart = datetime.now()
    logger.info(f'Starting overall cross validation at {ovstart}')

    init_globals()
    preprocess()
    crossval()
    compare()

    logger.info(f'Overall cross validation on {len(data)}-instance dataset took {datetime.now() - ovstart}')

    plot_confusion_matrix()

    ###################### ONLY RUN COMPARE WITH ON ALREADY EXISTING DATA ##############################################
    # start = datetime.strptime('07.09.2021-12:01:58', '%d.%m.%Y-%H:%M:%S')
    # dataset = 'airline'
    # d = os.path.join('/tmp', f'2021-09-07-airline')
    # prefix = f'07.09.2021-12:01:58-airline-FOLD-'
    # dnutils.loggers({'/crossval-learning': dnutils.newlogger(dnutils.logs.console,
    #                                                          dnutils.logs.FileHandler(os.path.join(d,
    #                                                                                                f'07.09.2021-12:01:58-airline-learning.log')),
    #                                                          level=dnutils.DEBUG),
    #                  '/crossval-results': dnutils.newlogger(dnutils.logs.console,
    #                                                         dnutils.logs.FileHandler(os.path.join(d,
    #                                                                                               f'07.09.2021-12:01:58-airline-results.log')),
    #                                                         level=dnutils.DEBUG),
    #                  })
    #
    # logger = dnutils.getlogger('/crossval-learning', level=dnutils.DEBUG)
    # logger = dnutils.getlogger('/crossval-results', level=dnutils.DEBUG)
    #
    # data, variables = preprocess_airline()
    #
    # # set variable value/code mappings for each symbolic variable
    # catcols = data.select_dtypes(['object']).columns
    # data[catcols] = data[catcols].astype('category')
    # for col, var in zip(catcols, [v for v in variables if v.symbolic]):
    #     data[col] = data[col].cat.set_categories(var.domain.labels.values())
    #
    # compare()
    # plot_confusion_matrix()
    ###################### /ONLY RUN COMPARE WITH ON ALREADY EXISTING DATA #############################################<|MERGE_RESOLUTION|>--- conflicted
+++ resolved
@@ -21,14 +21,9 @@
 
 # globals
 start = datetime.now()
-<<<<<<< HEAD
 timeformat = "%d.%m.%Y-%H:%M:%S"
 homedir = '../tests/'
 d = os.path.join(homedir, f'{start.strftime("%Y-%m-%d")}')
-=======
-timeformat = "%Y-%m-%d-%H:%M:%S"
-d = os.path.join('/tmp', f'{start.strftime("%Y-%m-%d")}')
->>>>>>> 9d688bd8
 prefix = f'{start.strftime(timeformat)}'
 data = variables = kf = None
 data_train = data_test = []
@@ -281,12 +276,8 @@
 
 
 if __name__ == '__main__':
-<<<<<<< HEAD
     dataset = 'airline'
     homedir = '../tests/'
-=======
-    dataset = 'regression'
->>>>>>> 9d688bd8
     ovstart = datetime.now()
     logger.info(f'Starting overall cross validation at {ovstart}')
 
